--- conflicted
+++ resolved
@@ -3,11 +3,8 @@
 ## [Unreleased]
 
 ### Fixed
-<<<<<<< HEAD
+* If then expression inside object instantiation breaks when formatted. [#2819](https://github.com/fsprojects/fantomas/pull/2819)
 * fsharp_space_before_colon not honored for return type info of explicit get, set. [#2825](https://github.com/fsprojects/fantomas/pull/2825)
-=======
-* If then expression inside object instantiation breaks when formatted. [#2819](https://github.com/fsprojects/fantomas/pull/2819)
->>>>>>> 2bd96deb
 
 ### Changed
 * Update FCS to 'Add parser recovery for incomplete named pat pair', commit ba6647ebf5b94823c4d6fafd1e7d5f806d915ee0
