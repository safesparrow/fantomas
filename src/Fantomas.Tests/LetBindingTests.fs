module Fantomas.Tests.LetBindingTests

open NUnit.Framework
open FsUnit
open Fantomas.Tests.TestHelper

[<Test>]
let ``let in should be preserved``() =
    formatSourceString false "let x = 1 in ()" config
    |> should equal """let x = 1 in ()
"""

[<Test>]
let ``multiple let in lines, should remove in`` () =
    let codeSnippet = """
let f () = 
  let x = 1 in   // the "in" keyword is available in F#
    let y = 2 in 
      x + y
"""

    formatSourceString false codeSnippet config
    |> should equal """let f () =
    let x = 1 // the "in" keyword is available in F#
    let y = 2
    x + y
"""

[<Test>]
let ``multiple let in lines, should remove in, block comment`` () =
    let codeSnippet = """
let f () = 
  let x = 1 in   (* the "in" keyword is available in F# *)
    let y = 2 in 
      x + y
"""

    formatSourceString false codeSnippet ({ config with MaxValueBindingWidth = 50 })
    |> should equal """let f () =
    let x = 1 (* the "in" keyword is available in F# *)
    let y = 2
    x + y
"""

[<Test>]
let ``multiline let in, should remove in`` () =
    let codeSnippet = """
let f () =
  let x = 1 in if longIdentifierThatWillForceThisConstructToBeMultiline
               then x
               else x
"""

    formatSourceString false codeSnippet config
    |> should equal """let f () =
    let x = 1
    if longIdentifierThatWillForceThisConstructToBeMultiline
    then x
    else x
"""

[<Test>]
let ``multiline let in, should remove in 2`` () =
    let codeSnippet = """
let f () =
  let x = 1 in (while true do ()
                x)
"""

    formatSourceString false codeSnippet config
    |> should equal """let f () =
    let x = 1
    (while true do
        ()
     x)
"""

[<Test>]
let ``DotGet on newline should be indented far enough`` () =
    formatSourceString false """
let tomorrow =
    DateTimeOffset(n.Year, n.Month, n.Day, 0, 0, 0, n.Offset)
        .AddDays(1.)
"""  ({ config with MaxValueBindingWidth = 70 })
    |> prepend newline
    |> should equal """
let tomorrow = DateTimeOffset(n.Year, n.Month, n.Day, 0, 0, 0, n.Offset).AddDays(1.)
"""

[<Test>]
let ``DotGet on newline after empty string should be indented far enough`` () =
    formatSourceString false """
let x =
    [| 1..2 |]
    |> Array.mapi (fun _ _ ->
        let num =
            ""
                .PadLeft(9)
        num)
"""  config
    |> prepend newline
    |> should equal """
let x =
    [| 1 .. 2 |]
    |> Array.mapi (fun _ _ ->
        let num = "".PadLeft(9)
        num)
"""

[<Test>]
let ``newlines between let bindings should preserved`` () =
    formatSourceString false """
let a = 42



let b = "meh"
"""  config
    |> should equal """let a = 42



let b = "meh"
"""

[<Test>]
let ``Raw method names with `/` `` () =
    formatSourceString false "let ``/ operator combines paths`` = x" config
    |> should equal """let ``/ operator combines paths`` = x
"""

[<Test>]
let ``newline before let inside let should not be duplicated`` () =
    formatSourceString false """namespace ReactStrap

open Fable.Core
open Fable.Core.JsInterop
open Fable.React
open Fable.React.Props

[<RequireQualifiedAccess>]
module Card =
    type CardProps =
        | Tag of U2<string, obj>
        | Inverse of bool
        | Outline of bool
        | Color of Common.Color
        | Body of bool
        | Custom of IHTMLProp list

    let card (props: CardProps seq) (elems: ReactElement seq): ReactElement =
        let customProps =
            props
            |> Seq.collect (function
                | Custom props -> props
                | _ -> List.empty)
            |> keyValueList CaseRules.LowerFirst

        let typeProps =
            props
            |> Seq.choose (function
                | Custom _ -> None
                | prop -> Some prop)
            |> keyValueList CaseRules.LowerFirst

        let props = JS.Object.assign (createEmpty, customProps, typeProps)
        ofImport "Card" "reactstrap" props elems"""  config
        |> should equal """namespace ReactStrap

open Fable.Core
open Fable.Core.JsInterop
open Fable.React
open Fable.React.Props

[<RequireQualifiedAccess>]
module Card =
    type CardProps =
        | Tag of U2<string, obj>
        | Inverse of bool
        | Outline of bool
        | Color of Common.Color
        | Body of bool
        | Custom of IHTMLProp list

    let card (props: CardProps seq) (elems: ReactElement seq): ReactElement =
        let customProps =
            props
            |> Seq.collect (function
                | Custom props -> props
                | _ -> List.empty)
            |> keyValueList CaseRules.LowerFirst

        let typeProps =
            props
            |> Seq.choose (function
                | Custom _ -> None
                | prop -> Some prop)
            |> keyValueList CaseRules.LowerFirst

        let props =
            JS.Object.assign (createEmpty, customProps, typeProps)

        ofImport "Card" "reactstrap" props elems
"""

[<Test>]
let ``newlines inside let binding should be not duplicated`` () =
    formatSourceString false """let foo =
    let next _ =
        if not animating then activeIndex.update ((activeIndex.current + 1) % itemLength)

    let prev _ =
        if not animating then activeIndex.update ((activeIndex.current + itemLength - 1) % itemLength)

    ()
"""  ({ config with MaxInfixOperatorExpression = 60 })
    |> should equal """let foo =
    let next _ =
        if not animating
        then activeIndex.update ((activeIndex.current + 1) % itemLength)

    let prev _ =
        if not animating
        then activeIndex.update ((activeIndex.current + itemLength - 1) % itemLength)

    ()
"""

[<Test>]
let ``inner let binding should not add additional newline, #475`` () =
    formatSourceString false "module Test =
    let testFunc() =
        let someObject =
            someStaticObject.Create(
                ((fun o ->
                    o.SomeProperty <- \"\"
                    o.Role <- \"Has to be at least two properties\")))

        /// Comment can't be removed to reproduce bug
        let someOtherValue = \"\"

        someObject.someFunc \"can't remove any of this stuff\"
        someMutableProperty <- \"not even this\""  config
    |> prepend newline
    |> should equal "
module Test =
    let testFunc () =
        let someObject =
            someStaticObject.Create
                (((fun o ->
                    o.SomeProperty <- \"\"
                    o.Role <- \"Has to be at least two properties\")))

        /// Comment can't be removed to reproduce bug
        let someOtherValue = \"\"

        someObject.someFunc \"can't remove any of this stuff\"
        someMutableProperty <- \"not even this\"
"

[<Test>]
let ``don't add significant spacing after let binding, #478`` () =
    formatSourceString false """let someFun someReallyLoooooooooooooooongValue =
    let someValue = someReallyLoooooooooooooooongValue

    someOtherFun 1 3

    someOtherOtherFun 2 4
"""  config
    |> prepend newline
    |> should equal """
let someFun someReallyLoooooooooooooooongValue =
    let someValue = someReallyLoooooooooooooooongValue

    someOtherFun 1 3

    someOtherOtherFun 2 4
"""

[<Test>]
let ``should keep space before :`` () =
    formatSourceString false "let refl<'a> : Teq<'a, 'a> = Teq(id,   id)" config
    |> fun formatted -> formatSourceString false formatted config
    |> should equal "let refl<'a> : Teq<'a, 'a> = Teq(id, id)
"

[<Test>]
let ``newline trivia before simple sequence doesn't force remaining to get offset by last expression column index`` () =
    // https://github.com/fsprojects/fantomas/issues/513
    formatSourceString false """let a() =
    let q = 1

    q
    b
"""  config
    |> should equal """let a () =
    let q = 1

    q
    b
"""

[<Test>]
let ``comment trivia before simple sequence doesn't force remaining to get offset by last expression column index, 513`` () =
    formatSourceString false """let a() =
    let q = 1
    // comment
    q
    b
"""  config
    |> should equal """let a () =
    let q = 1
    // comment
    q
    b
"""

[<Test>]
let ``no extra newline should be added between IfThenElse within Sequential, 588`` () =
    shouldNotChangeAfterFormat """
let x =
    if true then printfn "a"
    elif true then printfn "b"

    if true then 1 else 0
"""

[<Test>]
let ``line comment before return type info should indent before colon, 565`` () =
    formatSourceString false """module Bar =
  let f a
    // foo
    : int
    =
    0
"""  ({ config with
            SpaceAfterComma = false
            SpaceAfterSemicolon = false
            SpaceAroundDelimiter = false })
    |> prepend newline
    |> should equal """
module Bar =
    let f a
          // foo
          : int =
        0
"""

[<Test>]
let ``line comment before return type with AlignFunctionSignatureToIndentation`` () =
    formatSourceString false """
  let functionName a b c
    // foo
    : int
    =
    0
"""  { config with AlignFunctionSignatureToIndentation = true }
    |> prepend newline
    |> should equal """
let functionName
    a
    b
    c
    // foo
    : int
    =
    0
"""

[<Test>]
let ``has symbol in signature requires paren, 564`` () =
    formatSourceString false """module Bar =
  let foo (_ : #(int seq)) = 1
  let meh (_: #seq<int>) = 2
"""  ({ config with
            SpaceAfterComma = false
            SpaceAfterSemicolon = false
            SpaceAroundDelimiter = false
            SpaceBeforeParameter = false })
    |> prepend newline
    |> should equal """
module Bar =
    let foo(_: #(int seq)) = 1
    let meh(_: #seq<int>) = 2
"""

[<Test>]
let ``only add one space between idents in app`` () =
    formatSourceString false "let validatorResult = validator input"  config
    |> should equal "let validatorResult = validator input
"

[<Test>]
let ``multiline let binding, should be multiline based on expression, not AST composition`` () =
    formatSourceString false """
let foo a =
    let b = a +   7
    b
"""  config
    |> prepend newline
    |> should equal """
let foo a =
    let b = a + 7
    b
"""

[<Test>]
let ``multiline let binding with type signature should be multiline based on expression, not AST composition`` () =
    formatSourceString false """
let foo (a: int ) (b:  string):string =
    let c = a.ToString() + b
    sprintf "result: %s" c
"""  config
    |> prepend newline
    |> should equal """
let foo (a: int) (b: string): string =
    let c = a.ToString() + b
    sprintf "result: %s" c
"""

[<Test>]
let ``multiline inner let binding in nested module`` () =
    formatSourceString false """let SetQuartzLoggingFunction f =
        let loggerFunction level (func: Func<string>) exc parameters =
            let wrappedFunction =
                Helpers.nullValuesToOptions (fun (x: Func<string>) -> (fun () -> x.Invoke())) func
            let wrappedException = Helpers.nullValuesToOptions id exc
            f level wrappedFunction wrappedException (parameters |> List.ofArray)

        LogProvider.SetCurrentLogProvider(QuartzLoggerWrapper(loggerFunction))
"""  config
    |> prepend newline
    |> should equal """
let SetQuartzLoggingFunction f =
    let loggerFunction level (func: Func<string>) exc parameters =
        let wrappedFunction =
            Helpers.nullValuesToOptions (fun (x: Func<string>) -> (fun () -> x.Invoke())) func

        let wrappedException = Helpers.nullValuesToOptions id exc
        f level wrappedFunction wrappedException (parameters |> List.ofArray)

    LogProvider.SetCurrentLogProvider(QuartzLoggerWrapper(loggerFunction))
"""

[<Test>]
let ``determine lower or uppercase in paren, 753`` () =
    formatSourceString false """let genSigModuleDeclList astContext node =
    match node with
    | [x] -> genSigModuleDecl astContext x

    | SigOpenL(xs, ys) ->
        let sepXsAndYs =
            match List.tryHead ys with
            | Some hs ->
                let attrs = getRangesFromAttributesFromSynModuleSigDeclaration hs
                sepNln +> sepNlnConsideringTriviaContentBeforeWithAttributes hs.Range attrs +> dumpAndContinue
            | None ->
                rep 2 sepNln

        fun ctx ->
            match ys with
            | [] -> col sepNln xs (genSigModuleDecl astContext) ctx
            | _ -> (col sepNln xs (genSigModuleDecl astContext) +> sepXsAndYs +> genSigModuleDeclList astContext ys) ctx
"""  config
    |> prepend newline
    |> should equal """
let genSigModuleDeclList astContext node =
    match node with
    | [ x ] -> genSigModuleDecl astContext x

    | SigOpenL (xs, ys) ->
        let sepXsAndYs =
            match List.tryHead ys with
            | Some hs ->
                let attrs =
                    getRangesFromAttributesFromSynModuleSigDeclaration hs

                sepNln
                +> sepNlnConsideringTriviaContentBeforeWithAttributes hs.Range attrs
                +> dumpAndContinue
            | None -> rep 2 sepNln

        fun ctx ->
            match ys with
            | [] -> col sepNln xs (genSigModuleDecl astContext) ctx
            | _ ->
                (col sepNln xs (genSigModuleDecl astContext)
                 +> sepXsAndYs
                 +> genSigModuleDeclList astContext ys) ctx
"""

[<Test>]
let ``determine lower or uppercase in DotGet, 729`` () =
    formatSourceString false """namespace Foo

open System.Linq

module Bar =
    let Baz () =
        for foo in bar().OfType<SomeType>() do
            printf "baz"

        for foo in bar().meh<SomeType>() do
            printf "baz"
"""  config
    |> prepend newline
    |> should equal """
namespace Foo

open System.Linq

module Bar =
    let Baz () =
        for foo in bar().OfType<SomeType>() do
            printf "baz"

        for foo in bar().meh<SomeType> () do
            printf "baz"
"""

[<Test>]
let ``handle hash directives before equals, 728`` () = 
    formatSourceString false """let Baz (firstParam: string)
#if DEBUG
            (_         : int)
#else
            (secndParam: int)
#endif
                =
        ()

    """ config
    |> should equal """let Baz (firstParam: string)
#if DEBUG
        (_: int)
#else
        (secndParam: int)
#endif
    =
    ()
"""

[<Test>]
let ``multiple empty lines between equals and expression`` () =
    formatSourceString false """let Baz (firstParam: string)
#if DEBUG
            (_         : int)
#else
            (secndParam: int)
#endif
                =


        ()

    """ config
    |> should equal """let Baz (firstParam: string)
#if DEBUG
        (_: int)
#else
        (secndParam: int)
#endif
    =


    ()
"""

[<Test>]
let ``don't add newline before paren tuple return value`` () =
    formatSourceString false """
/// Returns a  list of income and expense of the current month
let useEntries month year =
    let { Events = events } = useModel ()

    let isNotCancelled =
        Projections.isNotCancelledEventChecker events

    let filter = Projections.isInMonth month year

    let sortMapAndToArray (input: Transaction seq) =
        input
        |> Seq.sortBy (fun ai -> ai.Created)
        |> Seq.map (fun ai ->
            {| id = ai.Id
               name = ai.Name
               amount = ai.Amount |})
        |> Seq.toArray

    let income =
        events
        |> Seq.choose (function
            | Event.AddIncome (ai) when (filter ai.Created && isNotCancelled ai.Id) -> Some ai
            | _ -> None)
        |> sortMapAndToArray

    let expenses =
        events
        |> Seq.choose (function
            | Event.AddExpense (ae) when (filter ae.Created && isNotCancelled ae.Id) -> Some ae
            | _ -> None)
        |> sortMapAndToArray

    (income, expenses)
"""  config
    |> prepend newline
    |> should equal """
/// Returns a  list of income and expense of the current month
let useEntries month year =
    let { Events = events } = useModel ()

    let isNotCancelled =
        Projections.isNotCancelledEventChecker events

    let filter = Projections.isInMonth month year

    let sortMapAndToArray (input: Transaction seq) =
        input
        |> Seq.sortBy (fun ai -> ai.Created)
        |> Seq.map (fun ai ->
            {| id = ai.Id
               name = ai.Name
               amount = ai.Amount |})
        |> Seq.toArray

    let income =
        events
        |> Seq.choose (function
            | Event.AddIncome (ai) when (filter ai.Created && isNotCancelled ai.Id) -> Some ai
            | _ -> None)
        |> sortMapAndToArray

    let expenses =
        events
        |> Seq.choose (function
            | Event.AddExpense (ae) when (filter ae.Created && isNotCancelled ae.Id) -> Some ae
            | _ -> None)
        |> sortMapAndToArray

    (income, expenses)
"""

[<Test>]
let ``keep newline before try with`` () =
    formatSourceString false """
let private authenticateRequest (logger: ILogger) header =
    let token =
        System.Text.RegularExpressions.Regex.Replace(header, "bearer\s?", System.String.Empty)

    printfn "token: %s" token
    Microsoft.IdentityModel.Logging.IdentityModelEventSource.ShowPII <- true
    let parameters = TokenValidationParameters()
    parameters.ValidIssuer <- (sprintf "https://%s/" Auth0Domain)
    parameters.ValidAudiences <- Auth0Audiences
    parameters.ValidateIssuer <- true
    parameters.NameClaimType <- ClaimTypes.NameIdentifier // Auth0 related, see https://community.auth0.com/t/access-token-doesnt-contain-a-sub-claim/17671/2

    let manager =
        ConfigurationManager<OpenIdConnectConfiguration>
            (sprintf "https://%s/.well-known/openid-configuration" Auth0Domain, OpenIdConnectConfigurationRetriever())

    let handler = JwtSecurityTokenHandler()

    try
        task {
            let! config = manager.GetConfigurationAsync().ConfigureAwait(false)
            parameters.IssuerSigningKeys <- config.SigningKeys

            let user, _ =
                handler.ValidateToken((token: string), parameters)

            if user.HasPermission("use:application") then
                return Some user.Identity.Name
            else
                logger.LogError(sprintf "User has a valid token but lacks the correct permission")
                return None
        }
    with exn ->
        logger.LogError(sprintf "Could not authenticate token %s\n%A" token exn)
        task { return None }
"""  config
    |> prepend newline
    |> should equal """
let private authenticateRequest (logger: ILogger) header =
    let token =
        System.Text.RegularExpressions.Regex.Replace(header, "bearer\s?", System.String.Empty)

    printfn "token: %s" token
    Microsoft.IdentityModel.Logging.IdentityModelEventSource.ShowPII <- true
    let parameters = TokenValidationParameters()
    parameters.ValidIssuer <- (sprintf "https://%s/" Auth0Domain)
    parameters.ValidAudiences <- Auth0Audiences
    parameters.ValidateIssuer <- true
    parameters.NameClaimType <- ClaimTypes.NameIdentifier // Auth0 related, see https://community.auth0.com/t/access-token-doesnt-contain-a-sub-claim/17671/2

    let manager =
        ConfigurationManager<OpenIdConnectConfiguration>
            (sprintf "https://%s/.well-known/openid-configuration" Auth0Domain, OpenIdConnectConfigurationRetriever())

    let handler = JwtSecurityTokenHandler()

    try
        task {
            let! config = manager.GetConfigurationAsync().ConfigureAwait(false)
            parameters.IssuerSigningKeys <- config.SigningKeys

            let user, _ =
                handler.ValidateToken((token: string), parameters)

            if user.HasPermission("use:application") then
                return Some user.Identity.Name
            else
                logger.LogError(sprintf "User has a valid token but lacks the correct permission")
                return None
        }
    with exn ->
        logger.LogError(sprintf "Could not authenticate token %s\n%A" token exn)
        task { return None }
"""

[<Test>]
let ``don't add additional newline before anonymous record`` () =
    formatSourceString false """
let useOverviewPerMonth () =
    let { Events = events } = useModel ()

    let months =
        events
        |> List.choose (fun msg ->
            match msg with
            | Event.AddIncome ({ Created = created })
            | Event.AddExpense ({ Created = created }) -> Some(created.Month, created.Year)
            | _ -> None)
        |> List.distinct
        |> List.sort
        |> List.groupBy snd
        |> List.map (fun (year, months) ->
            let rows =
                months
                |> List.map (fun (m, y) ->
                    {| name = getMonthName m
                       month = m
                       balance = Projections.calculateBalance m y events |})
                |> List.toArray

            let balance =
                rows |> Array.sumBy (fun mth -> mth.balance)

            {| name = year
               months = rows
               balance = balance |})
        |> List.toArray

    months
"""  config
    |> prepend newline
    |> should equal """
let useOverviewPerMonth () =
    let { Events = events } = useModel ()

    let months =
        events
        |> List.choose (fun msg ->
            match msg with
            | Event.AddIncome ({ Created = created })
            | Event.AddExpense ({ Created = created }) -> Some(created.Month, created.Year)
            | _ -> None)
        |> List.distinct
        |> List.sort
        |> List.groupBy snd
        |> List.map (fun (year, months) ->
            let rows =
                months
                |> List.map (fun (m, y) ->
                    {| name = getMonthName m
                       month = m
                       balance = Projections.calculateBalance m y events |})
                |> List.toArray

            let balance =
                rows |> Array.sumBy (fun mth -> mth.balance)

            {| name = year
               months = rows
               balance = balance |})
        |> List.toArray

    months
"""

[<Test>]
<<<<<<< HEAD
let ``preserve new line new instance of class, 1034`` () =
    formatSourceString false """
    let notFound () =
        let json = Encode.string "Not found" |> Encode.toString 4

        new HttpResponseMessage(HttpStatusCode.NotFound,
                                Content = new StringContent(json, System.Text.Encoding.UTF8, "application/json"))
"""   { config with MaxValueBindingWidth = 50; MaxFunctionBindingWidth = 50 }
    |> prepend newline
    |> should equal """
let notFound () =
    let json = Encode.string "Not found" |> Encode.toString 4

    new HttpResponseMessage(HttpStatusCode.NotFound,
                            Content = new StringContent(json, System.Text.Encoding.UTF8, "application/json"))
=======
let ``don't add newline before array, 1033`` () =
    formatSourceString false """
    let private additionalRefs =
        let refs =
            Directory.EnumerateFiles(Path.GetDirectoryName(typeof<System.Object>.Assembly.Location))
            |> Seq.filter (fun path -> Array.contains (Path.GetFileName(path)) assemblies)
            |> Seq.map (sprintf "-r:%s")

        [| "--simpleresolution"
           "--noframework"
           yield! refs |]
"""  config
    |> prepend newline
    |> should equal """
let private additionalRefs =
    let refs =
        Directory.EnumerateFiles(Path.GetDirectoryName(typeof<System.Object>.Assembly.Location))
        |> Seq.filter (fun path -> Array.contains (Path.GetFileName(path)) assemblies)
        |> Seq.map (sprintf "-r:%s")

    [| "--simpleresolution"
       "--noframework"
       yield! refs |]
>>>>>>> d8889a21
"""<|MERGE_RESOLUTION|>--- conflicted
+++ resolved
@@ -789,23 +789,6 @@
 """
 
 [<Test>]
-<<<<<<< HEAD
-let ``preserve new line new instance of class, 1034`` () =
-    formatSourceString false """
-    let notFound () =
-        let json = Encode.string "Not found" |> Encode.toString 4
-
-        new HttpResponseMessage(HttpStatusCode.NotFound,
-                                Content = new StringContent(json, System.Text.Encoding.UTF8, "application/json"))
-"""   { config with MaxValueBindingWidth = 50; MaxFunctionBindingWidth = 50 }
-    |> prepend newline
-    |> should equal """
-let notFound () =
-    let json = Encode.string "Not found" |> Encode.toString 4
-
-    new HttpResponseMessage(HttpStatusCode.NotFound,
-                            Content = new StringContent(json, System.Text.Encoding.UTF8, "application/json"))
-=======
 let ``don't add newline before array, 1033`` () =
     formatSourceString false """
     let private additionalRefs =
@@ -829,5 +812,22 @@
     [| "--simpleresolution"
        "--noframework"
        yield! refs |]
->>>>>>> d8889a21
+"""
+
+[<Test>]
+let ``preserve new line new instance of class, 1034`` () =
+    formatSourceString false """
+    let notFound () =
+        let json = Encode.string "Not found" |> Encode.toString 4
+
+        new HttpResponseMessage(HttpStatusCode.NotFound,
+                                Content = new StringContent(json, System.Text.Encoding.UTF8, "application/json"))
+"""   { config with MaxValueBindingWidth = 50; MaxFunctionBindingWidth = 50 }
+    |> prepend newline
+    |> should equal """
+let notFound () =
+    let json = Encode.string "Not found" |> Encode.toString 4
+
+    new HttpResponseMessage(HttpStatusCode.NotFound,
+                            Content = new StringContent(json, System.Text.Encoding.UTF8, "application/json"))
 """