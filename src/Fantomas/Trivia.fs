--- conflicted
+++ resolved
@@ -29,7 +29,6 @@
 let filterNodes nodes =
     let filterOutNodeTypes =
         set [
-<<<<<<< HEAD
             SynExpr_Sequential // some Sequential nodes are not visited in CodePrinter
             SynModuleOrNamespace_DeclaredNamespace // LongIdent inside Namespace is being processed as children.
             SynModuleOrNamespaceSig_DeclaredNamespace
@@ -39,17 +38,8 @@
             TypeDefnSig_
             SynTypeDefnSigRepr_ObjectModel
             SynExpr_Typed
-            SynType_StaticConstant
-=======
-            "SynExpr.Sequential" // some Sequential nodes are not visited in CodePrinter
-            "SynModuleOrNamespace.DeclaredNamespace" // LongIdent inside Namespace is being processed as children.
-            "SynModuleOrNamespaceSig.DeclaredNamespace"
-            "SynExpr.LetOrUse"
-            "SynTypeDefnRepr.ObjectModel"
-            "TypeDefnSig"
-            "SynTypeDefnSigRepr.ObjectModel"
-            "SynExpr.CompExpr"
->>>>>>> a09ef790
+            // SynType_StaticConstant
+            SynExpr_CompExpr
         ]
     nodes |> List.filter (fun (n: Node) -> not (Set.contains n.Type filterOutNodeTypes))
 
@@ -157,19 +147,14 @@
 let private findConstNodeOnLineAndColumn (nodes: TriviaNodeAssigner list) (numberRange:range) =
     nodes
     |> List.tryFind (fun tn ->
-<<<<<<< HEAD
-        match tn.Type, line = tn.Range.StartLine, column = tn.Range.StartColumn with
-        | MainNode(SynExpr_Const), true, true -> true
-=======
         match tn.Type with
-        | MainNode("SynExpr.Const")
-        | MainNode("SynPat.Const") ->
+        | MainNode(SynExpr_Const)
+        | MainNode(SynPat_Const) ->
             numberRange.StartLine = tn.Range.StartLine
             && numberRange.StartColumn = tn.Range.StartColumn
-        | MainNode("EnumCase") ->
+        | MainNode(EnumCase_) ->
             tn.Range.EndLine = numberRange.EndLine
             && tn.Range.EndColumn = numberRange.EndColumn
->>>>>>> a09ef790
         | _ -> false
     )
 
@@ -400,18 +385,11 @@
         |> List.tryFind (fun t ->
             let isIdent =
                 match t.Type with
-<<<<<<< HEAD
                 | MainNode(SynExpr_Ident)
                 | MainNode(SynPat_Named)
                 | MainNode(SynPat_LongIdent)
-                | MainNode(Ident_) -> true
-=======
-                | MainNode("SynExpr.Ident")
-                | MainNode("SynPat.Named")
-                | MainNode("SynPat.LongIdent")
-                | MainNode("Ident")
-                | MainNode("SynExpr.Const") -> true
->>>>>>> a09ef790
+                | MainNode(Ident_)
+                | MainNode(SynExpr_Const) -> true
                 | _ -> false
             isIdent && (t.Range.StartColumn = range.StartColumn || t.Range.StartColumn = range.StartColumn + 1) && t.Range.StartLine = range.StartLine
         )
