--- conflicted
+++ resolved
@@ -22,12 +22,7 @@
       FsAstNode: FsAstNode }
 
 module Helpers =
-<<<<<<< HEAD
-    let r (r: FSharp.Compiler.Range.range): range option = Some r
-=======
-    let r(r: range): range option =
-        Some r
->>>>>>> 86653566
+    let r(r: range): range option = Some r
 
     let p = Map.ofList
     let inline (==>) a b = (a, box b)
@@ -436,7 +431,6 @@
         | SynExpr.DotGet (expr, rangeOfDot, longDotId, range) ->
             // Idents are collected as childs here to deal with unit test ``Fluent api with comments should remain on same lines``
             let ids = visitLongIdentWithDots longDotId
-<<<<<<< HEAD
             { Type = SynExpr_DotGet
               Range = r range
               Properties =
@@ -658,6 +652,28 @@
               Properties = p []
               FsAstNode = synExpr
               Childs = [ yield visitSynExpr expr ] }
+        | SynExpr.InterpolatedString (parts, range) ->
+            { Type = SynExpr_InterpolatedString
+              Range = r range
+              Properties = p []
+              FsAstNode = synExpr
+              Childs = List.map visitSynInterpolatedStringPart parts }
+
+    and visitSynInterpolatedStringPart (synInterpolatedStringPart: SynInterpolatedStringPart) =
+        match synInterpolatedStringPart with
+        | SynInterpolatedStringPart.String(value, range) ->
+            { Type = SynInterpolatedStringPart_String
+              Range = r range
+              Properties = p [ "value", box value ]
+              FsAstNode = synInterpolatedStringPart
+              Childs = [] }
+        | SynInterpolatedStringPart.FillExpr (expr, ident) ->
+            { Type = SynInterpolatedStringPart_FillExpr
+              Range = None
+              Properties = p []
+              FsAstNode = synInterpolatedStringPart
+              Childs = [ visitSynExpr expr
+                         yield! (Option.toList ident |> List.map visitIdent) ] }
 
     and visitRecordField ((longId, _) as rfn: RecordFieldName, expr: SynExpr option, _: BlockSeparator option) =
         { Type = RecordField_
@@ -681,277 +697,6 @@
           Childs = [ yield visitSynType t ] }
 
     and visitSynMemberSig (ms: SynMemberSig): Node =
-=======
-            {Type = "SynExpr.DotGet"
-             Range = r range
-             Properties =
-                 p ["rangeOfDot" ==> r rangeOfDot
-                    "longDotId" ==> lid longDotId]
-             FsAstNode = synExpr
-             Childs = [
-                 yield visitSynExpr expr
-                 yield! ids
-             ]}
-        | SynExpr.DotSet(expr,longDotId,e2,range) ->
-            {Type = "SynExpr.DotSet"
-             Range = r range
-             Properties = p ["longDotId" ==> lid longDotId]
-             FsAstNode = synExpr
-             Childs =
-                 [yield visitSynExpr expr
-                  yield visitSynExpr e2]}
-        | SynExpr.Set(e1,e2,range) ->
-            {Type = "SynExpr.Set"
-             Range = r range
-             Properties = p []
-             FsAstNode = synExpr
-             Childs =
-                 [yield visitSynExpr e1
-                  yield visitSynExpr e2]}
-        | SynExpr.DotIndexedGet(objectExpr,indexExprs,dotRange,range) ->
-            {Type = "SynExpr.DotIndexedGet"
-             Range = r range
-             Properties = p ["dotRange" ==> r dotRange]
-             FsAstNode = synExpr
-             Childs =
-                 [yield visitSynExpr objectExpr
-                  yield! indexExprs |> List.map visitSynIndexerArg]}
-        | SynExpr.DotIndexedSet(objectExpr,indexExprs,valueExpr,leftOfSetRange,dotRange,range) ->
-            {Type = "SynExpr.DotIndexedSet"
-             Range = r range
-             Properties =
-                 p ["leftOfSetRange" ==> r leftOfSetRange
-                    "dotRange" ==> r dotRange]
-             FsAstNode = synExpr
-             Childs =
-                 [yield visitSynExpr objectExpr
-                  yield! indexExprs |> List.map visitSynIndexerArg
-                  yield visitSynExpr valueExpr]}
-        | SynExpr.NamedIndexedPropertySet(longDotId,e1,e2,range) ->
-            {Type = "SynExpr.NamedIndexedPropertySet"
-             Range = r range
-             Properties = p ["longDotId" ==> lid longDotId]
-             FsAstNode = synExpr
-             Childs =
-                 [yield visitSynExpr e1
-                  yield visitSynExpr e2]}
-        | SynExpr.DotNamedIndexedPropertySet(expr,longDotId,e1,e2,range) ->
-            {Type = "SynExpr.DotNamedIndexedPropertySet"
-             Range = r range
-             Properties = p ["longDotId" ==> lid longDotId]
-             FsAstNode = synExpr
-             Childs =
-                 [yield visitSynExpr expr
-                  yield visitSynExpr e1
-                  yield visitSynExpr e2]}
-        | SynExpr.TypeTest(expr,typeName,range) ->
-            {Type = "SynExpr.TypeTest"
-             Range = r range
-             Properties = p []
-             FsAstNode = synExpr
-             Childs =
-                 [yield visitSynExpr expr
-                  yield visitSynType typeName]}
-        | SynExpr.Upcast(expr,typeName,range) ->
-            {Type = "SynExpr.Upcast"
-             Range = r range
-             Properties = p []
-             FsAstNode = synExpr
-             Childs =
-                 [yield visitSynExpr expr
-                  yield visitSynType typeName]}
-        | SynExpr.Downcast(expr,typeName,range) ->
-            {Type = "SynExpr.Downcast"
-             Range = r range
-             Properties = p []
-             FsAstNode = synExpr
-             Childs =
-                 [yield visitSynExpr expr
-                  yield visitSynType typeName]}
-        | SynExpr.InferredUpcast(expr,range) ->
-            {Type = "SynExpr.InferredUpcast"
-             Range = r range
-             Properties = p []
-             FsAstNode = synExpr
-             Childs = [yield visitSynExpr expr]}
-        | SynExpr.InferredDowncast(expr,range) ->
-            {Type = "SynExpr.InferredDowncast"
-             Range = r range
-             Properties = p []
-             FsAstNode = synExpr
-             Childs = [yield visitSynExpr expr]}
-        | SynExpr.Null(range) ->
-            {Type = "SynExpr.Null"
-             Range = r range
-             Properties = p []
-             FsAstNode = synExpr
-             Childs = []}
-        | SynExpr.AddressOf(isByref,expr,refRange,range) ->
-            {Type = "SynExpr.AddressOf"
-             Range = r range
-             Properties =
-                 p ["isByref" ==> isByref
-                    "refRange" ==> r refRange]
-             FsAstNode = synExpr
-             Childs = [yield visitSynExpr expr]}
-        | SynExpr.TraitCall(typars,sign,expr,range) ->
-            {Type = "SynExpr.AddressOf"
-             Range = r range
-             Properties = p []
-             FsAstNode = synExpr
-             Childs =
-                 [yield! typars |> List.map visitSynTypar
-                  yield visitSynMemberSig sign
-                  yield visitSynExpr expr]}
-        | SynExpr.JoinIn(expr,inrange,expr2,range) ->
-            {Type = "SynExpr.JoinIn"
-             Range = r range
-             Properties = p ["inRange" ==> r inrange]
-             FsAstNode = synExpr
-             Childs =
-                 [yield visitSynExpr expr
-                  yield visitSynExpr expr2]}
-        | SynExpr.ImplicitZero(range) ->
-            {Type = "SynExpr.ImplicitZero"
-             Range = r range
-             Properties = p []
-             FsAstNode = synExpr
-             Childs = []}
-        | SynExpr.YieldOrReturn(_,expr,range) ->
-            {Type = "SynExpr.YieldOrReturn"
-             Range = r range
-             Properties = p []
-             FsAstNode = synExpr
-             Childs = [yield visitSynExpr expr]}
-        | SynExpr.YieldOrReturnFrom(_,expr,range) ->
-            {Type = "SynExpr.YieldOrReturnFrom"
-             Range = r range
-             Properties = p []
-             FsAstNode = synExpr
-             Childs = [yield visitSynExpr expr]}
-        | SynExpr.LetOrUseBang(_,isUse,isFromSource,pat,rhsExpr,andBangs,body,range) ->
-            {Type = "SynExpr.LetOrUseBang"
-             Range = r range
-             Properties =
-                 p ["isUse" ==> isUse
-                    "isFromSource" ==> isFromSource]
-             FsAstNode = synExpr
-             Childs =
-                 [yield visitSynPat pat
-                  yield visitSynExpr rhsExpr
-                  yield! andBangs |> List.collect (fun (_,_,_,pat,body,_) -> visitSynPat pat :: [visitSynExpr body])
-                  yield visitSynExpr body]}
-        | SynExpr.MatchBang(_,expr,clauses,range) ->
-            {Type = "SynExpr.MatchBang"
-             Range = r range
-             Properties = p []
-             FsAstNode = synExpr
-             Childs =
-                 [yield visitSynExpr expr
-                  yield! clauses |> List.map visitSynMatchClause]}
-        | SynExpr.DoBang(expr,range) ->
-            {Type = "SynExpr.DoBang"
-             Range = r range
-             Properties = p []
-             FsAstNode = synExpr
-             Childs = [yield visitSynExpr expr]}
-        | SynExpr.LibraryOnlyILAssembly(_,_,_,_,range) ->
-            {Type = "SynExpr.LibraryOnlyILAssembly"
-             Range = r range
-             Properties = p []
-             FsAstNode = synExpr
-             Childs = []}
-        | SynExpr.LibraryOnlyStaticOptimization(_,_,_,range) ->
-            {Type = "SynExpr.LibraryOnlyStaticOptimization"
-             Range = r range
-             Properties = p []
-             FsAstNode = synExpr
-             Childs = []}
-        | SynExpr.LibraryOnlyUnionCaseFieldGet(expr,longId,_,range) ->
-            {Type = "SynExpr.LibraryOnlyUnionCaseFieldGet"
-             Range = r range
-             Properties = p ["longId" ==> li longId]
-             FsAstNode = synExpr
-             Childs = [yield visitSynExpr expr]}
-        | SynExpr.LibraryOnlyUnionCaseFieldSet(e1,longId,_,e2,range) ->
-            {Type = "SynExpr.LibraryOnlyUnionCaseFieldSet"
-             Range = r range
-             Properties = p ["longId" ==> li longId]
-             FsAstNode = synExpr
-             Childs =
-                 [yield visitSynExpr e1
-                  yield visitSynExpr e2]}
-        | SynExpr.ArbitraryAfterError(debugStr,range) ->
-            {Type = "SynExpr.ArbitraryAfterError"
-             Range = r range
-             Properties = p ["debugStr" ==> debugStr]
-             FsAstNode = synExpr
-             Childs = []}
-        | SynExpr.FromParseError(expr,range) ->
-            {Type = "SynExpr.FromParseError"
-             Range = r range
-             Properties = p []
-             FsAstNode = synExpr
-             Childs = [yield visitSynExpr expr]}
-        | SynExpr.DiscardAfterMissingQualificationAfterDot(expr,range) ->
-            {Type = "SynExpr.DiscardAfterMissingQualificationAfterDot"
-             Range = r range
-             Properties = p []
-             FsAstNode = synExpr
-             Childs = [yield visitSynExpr expr]}
-        | SynExpr.Fixed(expr,range) ->
-            {Type = "SynExpr.Fixed"
-             Range = r range
-             Properties = p []
-             FsAstNode = synExpr
-             Childs = [yield visitSynExpr expr]}
-        | SynExpr.InterpolatedString (parts, range) ->
-            { Type = "SynExpr.InterpolatedString"
-              Range = r range
-              Properties = p []
-              FsAstNode = synExpr
-              Childs = List.map visitSynInterpolatedStringPart parts }
-
-    and visitSynInterpolatedStringPart (synInterpolatedStringPart: SynInterpolatedStringPart) =
-        match synInterpolatedStringPart with
-        | SynInterpolatedStringPart.String(value, range) ->
-            { Type = "SynInterpolatedStringPart.String"
-              Range = r range
-              Properties = p [ "value", box value ]
-              FsAstNode = synInterpolatedStringPart
-              Childs = [] }
-        | SynInterpolatedStringPart.FillExpr (expr, ident) ->
-            { Type = "SynInterpolatedStringPart.FillExpr"
-              Range = None
-              Properties = p []
-              FsAstNode = synInterpolatedStringPart
-              Childs = [ visitSynExpr expr
-                         yield! (Option.toList ident |> List.map visitIdent) ] }
-
-    and visitRecordField((longId,_) as rfn: RecordFieldName,expr: SynExpr option, _: BlockSeparator option) =
-        {Type = "RecordField"
-         Range = r longId.Range
-         Properties = p ["ident" ==> lid longId]
-         FsAstNode = rfn
-         Childs =
-             [if expr.IsSome then yield visitSynExpr expr.Value]}
-    and visitAnonRecordField(ident: Ident,expr: SynExpr) =
-        {Type = "AnonRecordField"
-         Range = noRange
-         Properties = p ["ident" ==> i ident]
-         FsAstNode = expr
-         Childs =
-             [yield visitSynExpr expr]}
-    and visitAnonRecordTypeField(ident: Ident,t: SynType) =
-        {Type = "AnonRecordTypeField"
-         Range = noRange
-         Properties = p ["ident" ==> i ident]
-         FsAstNode = t
-         Childs =
-             [yield visitSynType t]}
-
-    and visitSynMemberSig(ms: SynMemberSig): Node =
->>>>>>> 86653566
         match ms with
         | SynMemberSig.Member (valSig, _, range) ->
             { Type = SynMemberSig_Member
